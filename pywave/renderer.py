--- conflicted
+++ resolved
@@ -641,11 +641,7 @@
             ans = self.group(lambda: _gen(offset, width, height, brick_width, brick_height), name, extra=extra)
             offsetx, offsety = offset[0], offset[1]
             # finish the group
-<<<<<<< HEAD
-            ans += self.edges(wavelanes, extra=self.translate(offsetx, 0, dont_touch=True, revert=True, **kwargs), **kwargs)
-=======
             ans += self.edges(wavelanes, extra=self.translate(offsetx, (depth-1)*20, dont_touch=True), **kwargs)
->>>>>>> e73dc9c4
             return (offsety, ans)
         # unknown options
         else:
